--- conflicted
+++ resolved
@@ -52,12 +52,6 @@
 streamlit run streamlit_app.py
 ```
 
-<<<<<<< HEAD
-The app allows you to paste or upload a job description (TXT, PDF, or DOCX), add multiple resume PDFs, filter the results, and download the ranked matches as JSON or CSV.
-=======
-The app allows you to paste or upload a job description, add multiple resume PDFs, filter the results, and download the ranked matches as JSON or CSV.
->>>>>>> b63599d0
-
 ## Running tests
 
 ```bash
