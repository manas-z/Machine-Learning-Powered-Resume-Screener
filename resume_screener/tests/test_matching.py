--- conflicted
+++ resolved
@@ -66,7 +66,7 @@
     assert [match.resume_id for match in matches] == ["alice"]
 
 
-<<<<<<< HEAD
+
 def test_score_resumes_applies_cross_encoder_rerank():
     job_description = "Data scientist with NLP experience"
     resume_texts = {
@@ -95,9 +95,9 @@
 
 
 def test_prepare_corpus_returns_tokens_and_weights():
-=======
+
 def test_prepare_corpus_returns_tokens_and_embeddings():
->>>>>>> 0813472e
+
     _, _, corpus = _build_sample_corpus()
 
     assert corpus.job_tokens
